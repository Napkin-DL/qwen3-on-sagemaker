--- conflicted
+++ resolved
@@ -4,15 +4,9 @@
 
 ## 폴더 구조
 
-<<<<<<< HEAD
 - `1. Preparation.ipynb` : 실습 환경 준비 및 필수 패키지 설치, 모델/토크나이저 다운로드, 샘플 데이터 준비
 - `2. Fine-tuning-model.ipynb` : LoRA 기반 Qwen3 모델 파인튜닝 실습
 - `3. Serving-model.ipynb` : SageMaker Inference Component 를 이용한 Pretrained 모델과 파인튜닝된 모델의 추론 예시
-=======
-- `1. Preparation-qwen3.ipynb` : 실습 환경 준비 및 필수 패키지 설치, 모델/토크나이저 다운로드
-- `2. Fine-tuning-model-qwen3.ipynb` : LoRA 기반 Qwen3 모델 파인튜닝 실습
-- `3. Serving-model-qwen3.ipynb` : 파인튜닝된 모델의 추론 예시
->>>>>>> dab9afe3
 - `src/`
   - `sm_lora_trainer.py` : LoRA 기반 파인튜닝 스크립트 (분산 학습, 메모리 최적화 포함)
   - `requirements.txt` : 실험에 필요한 Python 패키지 목록
@@ -33,15 +27,6 @@
 - wandb==0.19.10
 - tokenizers==0.21.1
 
-<<<<<<< HEAD
-=======
-## 사용 방법
-
-1. `1. Preparation-qwen3.ipynb` 실행: 환경 및 패키지 설치, 모델/토크나이저 준비
-2. `2. Fine-tuning-model-qwen3.ipynb` 실행: 데이터셋 준비 및 LoRA 기반 Qwen3 파인튜닝
-3. `3. Serving-model-qwen3.ipynb` 실행: 파인튜닝된 모델로 추론 테스트
-
->>>>>>> dab9afe3
 ## 참고 자료
 
 - [Hugging Face Transformers](https://huggingface.co/docs/transformers/index)
